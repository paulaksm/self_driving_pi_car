#!/usr/bin/env python3
# -*- coding: utf-8 -*-

import tensorflow as tf


class DFN():
    """
    A general Deep Feedforward Network (DFN)

    :param graph: computation graph
    :type graph: tf.Graph
    :param config:  config class holding info about the
                    number of hidden layers (size of the list)
                    and the number of neurons in each
                    layer (number in the list), and
                    the different activation functions.

    :type config: Config
    """
    def __init__(self,
                 graph,
                 config):
        self.activations = config.activations
        self.architecture = config.architecture
        if self.activations is not None:
            assert len(self.architecture) - 1 == len(self.activations)
        self.graph = graph
        with self.graph.as_default():
            self.build_net()

    def build_net(self, kernel_init=None):
        """
        Build network layers.

        :param kernel_init: variable initializer
        :type kernel_init: None or tf.contrib.layers.xavier_initializer
        """
        self.layers = []
        architecture_size = len(self.architecture)
        for i, units in enumerate(self.architecture):
            if i != architecture_size - 1:
                if self.activations is None:
                    activation = tf.nn.relu
                else:
                    activation = self.activations[i]
                layer = tf.layers.Dense(units=units,
                                        activation=activation,
                                        kernel_initializer=kernel_init,
                                        name="layer" + str(i + 1))
                self.layers.append(layer)
            else:
                layer = tf.layers.Dense(units=units,
                                        activation=None,
                                        kernel_initializer=kernel_init,
                                        name="output_layer")
                self.layers.append(layer)

    def get_logits(self, img_input):
        """
        Get logits from img_input.

        :param img_input: input image
        :type img_input: tf.Tensor(shape=(None,height*width*channels),
                                          dype=tf.float32)
<<<<<<< HEAD
=======
        :param reuse: param to control reuse variables
        :type reuse: None or True
        :return: logits
>>>>>>> fe7bb9db
        :rtype: tf.Tensor(shape=(None, categories),
                          dype=tf.float32)
        """
        with self.graph.as_default():
            with tf.variable_scope("logits", reuse=tf.AUTO_REUSE):
                tf_input = img_input
                for layer in self.layers:
                    tf_input = layer(tf_input)
        return tf_input

    def get_prediction(self, img_input):
        """
        Get prediction from img_input.

        :param img_input: input image
        :type img_input: tf.Tensor(shape=(None,height*width*channels),
                                          dype=tf.float32)
        :rtype: tf.Tensor(shape=(None, categories),
                          dype=tf.float32)
        """
        with self.graph.as_default():
            with tf.variable_scope("softmax", reuse=tf.AUTO_REUSE):
                logits = self.get_logits(img_input)
                softmax = tf.nn.softmax(logits, name="output_layer_softmax")
        return softmax<|MERGE_RESOLUTION|>--- conflicted
+++ resolved
@@ -63,12 +63,7 @@
         :param img_input: input image
         :type img_input: tf.Tensor(shape=(None,height*width*channels),
                                           dype=tf.float32)
-<<<<<<< HEAD
-=======
-        :param reuse: param to control reuse variables
-        :type reuse: None or True
         :return: logits
->>>>>>> fe7bb9db
         :rtype: tf.Tensor(shape=(None, categories),
                           dype=tf.float32)
         """
